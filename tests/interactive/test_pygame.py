# -*- coding: utf-8 -*-
#-----------------------------------------------------------------------------
# Copyright (c) 2013, PyInstaller Development Team.
#
# Distributed under the terms of the GNU General Public License with exception
# for distributing bootloader.
#
# The full license is in the file COPYING.txt, distributed with this software.
#-----------------------------------------------------------------------------


# This is a copy of
# http://jonasbsb.jo.funpic.de/hendrix/pygame-example.py


try:
    import sys
    import random
    import math
    import os
    import pygame
    import time
    from pygame.locals import *

<<<<<<< HEAD
except ImportError as err:
    print("Error, couldn't load module. %s" % err)
    sys.exit(2)
=======
except ImportError, err:
    raise SystemExit("Error, couldn't load module. %s" % err)
>>>>>>> 257382d7

if not pygame.mixer: print('Warning, sound disabled')

NUM_SPRITES = 10

### Klassendefinitionen

class Screen:
    def __init__(self, resolution=(640, 480), cmdline=""):
        self.color = (0,0,0)
        self.resolution = resolution
        if "--fullscreen" in cmdline:
            self.window = \
                pygame.display.set_mode(self.resolution, pygame.FULLSCREEN) 
        else:
            self.window = pygame.display.set_mode(self.resolution)
        # pygame.display.set_mode() verändert die Größe des Fensters
        # Über das zweite Argument, pygame.FULLSCREEN, kann das Fenster
        # in den Vollbildmodus versetzt werden
                    
        pygame.display.set_caption('A Simple Yet Insightful Pygame Example') 
        # Verändert die Beschriftung des Fensters
        
        pygame.mouse.set_visible(0)
        # Verhindert, dass die Maus gezeigt wird
        
        self.screen = pygame.display.get_surface()
        # Generiert ein Surface des Fensters
        # Siehe: Allgemeines über Surfaces
        
        self.screen.fill(self.color)
        # Füllt das Surface self.screen mit der übergebenen Farbe
        # Siehe: Allgemeines über Farben

        self.screen_rect = self.screen.get_rect()
        # Rectangle des Fensters
        # Siehe: Allgemeines über Rectangles
        
    def size(self):
        return self.screen_rect
    
    def fill(self):
        self.screen.fill(self.color)
        # Füllt das Surface self.screen mit der übergebenen Farbe
        # Siehe: Allgemeines über Farben


class Sprite(pygame.sprite.Sprite): 
    def __init__(self, screen):
        pygame.sprite.Sprite.__init__(self) 
        # Die Klasse Sprite wird von der pygame-Basisklasse
        # pygame.sprite.Sprite abgeleitet
        
        self.screen= screen

        self.width = 10
        self.height = 10
        # Legt die Höhe und Breite der Objekte fest
        
        self.x = random.randint(0, screen.resolution[0] + self.width)
        self.y = random.randint(0, screen.resolution[1] + self.height)
        # Generiert zufällig eine x- und eine y-Koordinate als Startpunkt

        self.direction = random.choice((1,-1))
        self.angle = random.choice((0.45, 2.69)) * self.direction
        self.speed = random.randint(5,8)
        # Wählt zufällig Werte für die Richtung und Geschwindigkeit aus

        self.image = pygame.Surface([self.width, self.height])
        # Generiert ein Surface des Objektes mit der definierten Größe
        # Siehe: Allgemeines über Surfaces
        
        self.rect = self.image.get_rect()
        # Siehe: Allgemeines über Rectangles
        
        self.rect = self.rect.move(self.x,self.y)
        # self.rect.move(x-Wert, y-Wert) berechnet einen
        # neuen Punkt und ordnet ihn dem Rectangle des
        # Objektes zu
        #
        # Das Koordinatensystem beginnt am oberen, linken Rand
        # des Bildschirms mit (0,0)
         
        self.area = pygame.display.get_surface().get_rect()
        # Rectangle des Fensters
        # Siehe: Allgemeines über Rectangles

    def position(self):
        return self.rect

    def changeColor(self):
        newColor = []
        for i in range(3):
            newColor.append(random.randint(0,255))
        self.color = newColor
        # Generiert einen zufälligen Farbwert
        
        self.image.fill(self.color)
        # Füllt das Surface des Objektes
        # Siehe: Allgemeines über Farben

    def update(self):
        dx = self.speed*math.cos(self.angle)        
        dy = self.speed*math.sin(self.angle)
        # Mathematische Grundlage der Bewegung
        # siehe: http://de.wikipedia.org/wiki/Sinus
        
        newpos = self.rect.move(dx,dy)
        # berechnet eine neue Position

        if not self.area.contains(newpos):
        # Kollisionsberechnung  
            tl = not self.area.collidepoint(newpos.topleft)
            tr = not self.area.collidepoint(newpos.topright)
            bl = not self.area.collidepoint(newpos.bottomleft)
            br = not self.area.collidepoint(newpos.bottomright)
            # Kollisionen mit den Eckpunkten des Fensters werden
            # berechnet und als boolescher Wert gespeichert 
            # (0 keine Kollision, 1 Kollision)

            if tr and tl or (br and bl):
            # Falls das Objekt mit dem oberen oder unteren 
            # Bildschirmrand kollidiert,
                self.angle = -self.angle
                self.changeColor()
                # wird der Winkel (und damit die Richtung) umgekehrt
                # und die Farbe verändert
                
            if tl and bl or (tr and br):
            # Falls das Objekt mit dem linken oder rechten
            # Bildschirmrand kollidiert,
                self.angle = math.pi - self.angle
                self.changeColor()
                # Wird der Winkel (und damit die Richtung) umgekehrt
                # und die Farbe verändert

        self.rect = newpos
        # Ordnet dem Rectangle des Objekts die neue Position zu
        # Die Veränderung der Position wird erst hier gültig!


### Funktionsdefinitionen

def end():
    sys.exit(0)

def game(events, screen, sprites):
    for event in events:
    # Wertet die Event-Warteschleife aus
        if event.type == QUIT:
            # Beendet das Programm, wenn z.B. das Fenster geschlossen wurde
            end()
            return
        elif event.type == KEYDOWN and event.key == K_ESCAPE:
            # Beendet das Programm, wenn die Taste Escape gedrückt wurde 
            end()
            return
        elif event.type == KEYDOWN and event.key == K_f:
            # Schaltet in den Vollbildmodus, wenn die Taste F gedrückt wurde 
            pygame.display.toggle_fullscreen()
            return
        
    screen.fill()
    # Füllt den Bildschirm
        
    sprites.update()
    # Bewegung und Kollisionserkennung der Sprite-Gruppe
    # Die update-Funktion der Instanzen wird automatisch
    # für alle 123 Rechtecke aufgerufen
    
    sprites.draw(screen.screen)
    # Zeichnet die Sprite-Instanzen auf den Bildschirm
    
    pygame.display.update()
    # Aktualisiert den Bildschirm
    

def main():
    pygame.init()
    
    pygame.key.set_repeat(1, 1) 
    # Legt fest, wie oft Tastendrücke automatisch wiederholt werden
    # Das erste Argument gibt an ab wann, das zweite in welchen
    # Intervallen der Tastendruck wiederholt wird

    clock = pygame.time.Clock()
    # Erstellt einen Zeitnehmer
    
    screen = Screen(cmdline=sys.argv)
    # Erstellt eine Instanz der Klasse Screen()

    movingSprites = []
    for i in range(NUM_SPRITES):
        movingSprites.append(Sprite(screen))
    # Die for-Schleife erstellt 123 Instanzen der Klasse Sprite
    # und fügt sie der Liste movingSprites hinzu

    sprites = pygame.sprite.RenderPlain((movingSprites))
    # Fasst die erstellen Sprite-Instanzen zu einer Gruppe zusammen
    # um das Zeichnen der Sprites zu erleichtern

    while True:   
        clock.tick(30)
        # Verhindert, dass das Spiel zu schnell läuft
        
        game(pygame.event.get(), screen, sprites)
        # Ruft die Funktion game auf und übergibt ihr
        # die Event-Warteschleife, die Zeichenfläche und die Objekte
    end()

main()<|MERGE_RESOLUTION|>--- conflicted
+++ resolved
@@ -22,14 +22,8 @@
     import time
     from pygame.locals import *
 
-<<<<<<< HEAD
 except ImportError as err:
-    print("Error, couldn't load module. %s" % err)
-    sys.exit(2)
-=======
-except ImportError, err:
     raise SystemExit("Error, couldn't load module. %s" % err)
->>>>>>> 257382d7
 
 if not pygame.mixer: print('Warning, sound disabled')
 
