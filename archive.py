--- conflicted
+++ resolved
@@ -275,17 +275,11 @@
 
 class DummyZlib:
     def decompress(self, data):
-<<<<<<< HEAD
-        raise RuntimeError, "zlib required but cannot be imported"
-    def compress(self, data, lvl):
-        raise RuntimeError, "zlib required but cannot be imported"
-=======
         #raise RuntimeError, "zlib required but cannot be imported"
         return data
     def compress(self, data, lvl):
         #raise RuntimeError, "zlib required but cannot be imported"
         return data
->>>>>>> addf9204
 
 import iu
 ##############################################################
@@ -417,18 +411,14 @@
 
 class PYZOwner(iu.Owner):
     def __init__(self, path):
-<<<<<<< HEAD
-        self.pyz = ZlibArchive(path)
+        try:
+            self.pyz = ZlibArchive(path)
+        except IOError, e:
+            raise iu.OwnerError(e)
         if self.pyz.crypted:
             if not hasattr(sys, "keyfile"):
                 sys.keyfile = Keyfile()
             self.pyz = ZlibArchive(path, crypt=sys.keyfile.key)
-=======
-        try:
-            self.pyz = ZlibArchive(path)
-        except IOError, e:
-            raise iu.OwnerError(e)
->>>>>>> addf9204
         iu.Owner.__init__(self, path)
     def getmod(self, nm, newmod=imp.new_module):
         rslt = self.pyz.extract(nm)
